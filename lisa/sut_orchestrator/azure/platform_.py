# Copyright (c) Microsoft Corporation.
# Licensed under the MIT license.

import copy
import json
import logging
import math
import os
import re
import subprocess
import sys
from copy import deepcopy
from dataclasses import dataclass, field
from datetime import datetime, timezone
from difflib import SequenceMatcher
from functools import lru_cache, partial
from pathlib import Path
from threading import Lock
from types import SimpleNamespace
from typing import Any, Dict, List, Optional, Set, Tuple, Type, Union, cast

from azure.core.exceptions import HttpResponseError
from azure.identity import DefaultAzureCredential
from azure.mgmt.compute.models import (  # type: ignore
    GalleryImage,
    GalleryImageVersion,
    PurchasePlan,
    ResourceSku,
    RunCommandInput,
    RunCommandInputParameter,
    VirtualMachine,
    VirtualMachineImage,
)
from azure.mgmt.marketplaceordering.models import AgreementTerms  # type: ignore
from azure.mgmt.resource import SubscriptionClient  # type: ignore
from azure.mgmt.resource.resources.models import (  # type: ignore
    Deployment,
    DeploymentMode,
    DeploymentProperties,
)
from azure.storage.blob import BlobClient
from cachetools import TTLCache, cached
from dataclasses_json import dataclass_json
from marshmallow import fields, validate
from retry import retry

from lisa import feature, schema, search_space
from lisa.environment import Environment
from lisa.node import Node, RemoteNode, local
from lisa.platform_ import Platform
from lisa.secret import PATTERN_GUID, add_secret
from lisa.tools import Dmesg, Hostname, Modinfo, Whoami
from lisa.util import (
    LisaException,
    LisaTimeoutException,
    NotMeetRequirementException,
    ResourceAwaitableException,
    constants,
    dump_file,
    field_metadata,
    generate_random_chars,
    get_datetime_path,
    get_matched_str,
    get_public_key_data,
    is_unittest,
    plugin_manager,
    set_filtered_fields,
    strip_strs,
    truncate_keep_prefix,
)
from lisa.util.logger import Logger, get_logger
from lisa.util.parallel import run_in_parallel
from lisa.util.shell import wait_tcp_port_ready

from .. import AZURE
from . import features
from .common import (
    AZURE_SHARED_RG_NAME,
    AzureArmParameter,
    AzureNodeArmParameter,
    AzureNodeSchema,
    AzureVmMarketplaceSchema,
    AzureVmPurchasePlanSchema,
    DataDiskCreateOption,
    DataDiskSchema,
    SharedImageGallerySchema,
    check_or_create_resource_group,
    check_or_create_storage_account,
    copy_blob_using_azcopy,
    generate_sas_token,
    get_compute_client,
    get_environment_context,
    get_marketplace_ordering_client,
    get_node_context,
    get_or_create_storage_container,
    get_primary_ip_addresses,
    get_resource_management_client,
    get_storage_account_name,
    get_storage_client,
    global_credential_access_lock,
    save_console_log,
    wait_copy_blob,
    wait_operation,
)
from .tools import Uname, VmGeneration, Waagent

# used by azure
AZURE_DEPLOYMENT_NAME = "lisa_default_deployment_script"
AZURE_RG_NAME_KEY = "resource_group_name"
AZURE_INTERNAL_ERROR_PATTERN = re.compile(
    r"OSProvisioningInternalError: OS Provisioning failed "
    r"for VM.*due to an internal error."
)

VM_SIZE_FALLBACK_PATTERNS = [
    # exclude Standard_DS1_v2, because one core is too slow,
    # and doesn't work in some distro
    re.compile(r"Standard_DS((?!1)[\d])_v2"),
    re.compile(r"Standard_DS([\d]{2})_v2"),
    re.compile(r".*"),
]
LOCATIONS = [
    "westus3",
    "southeastasia",
    "eastus",
    "southcentralus",
    "northeurope",
    "westeurope",
    "brazilsouth",
    "australiaeast",
    "uksouth",
]
RESOURCE_GROUP_LOCATION = "westus3"

# names in arm template, they should be changed with template together.
RESOURCE_ID_PORT_POSTFIX = "-ssh"

# Ubuntu 18.04:
# [    0.000000] Hyper-V Host Build:18362-10.0-3-0.3198
# FreeBSD 11.3:
# Hyper-V Version: 10.0.18362 [SP3]
# bitnami dreamfactory 1.7 1.7.8
# [    1.283478] hv_vmbus: Hyper-V Host Build:18362-10.0-3-0.3256; Vmbus version:3.0
# Ubuntu arm64 version:
# [    0.075800] Hyper-V: Host Build 10.0.22477.1022-1-0
HOST_VERSION_PATTERN = re.compile(
    r"Hyper-V:? (?:Host Build|Version)[\s|:][ ]?([^\r\n;]*)", re.M
)

# normal
# [    0.000000] Linux version 5.4.0-1043-azure (buildd@lgw01-amd64-026) (gcc ...
KERNEL_VERSION_PATTERN = re.compile(r"Linux version (?P<kernel_version>.+?) ", re.M)

# 2021/03/31 00:05:17.431693 INFO Daemon Azure Linux Agent Version:2.2.38
# 2021/04/19 13:16:28 Windows Azure Linux Agent Version: WALinuxAgent-2.0.14
WALA_VERSION_PATTERN = re.compile(
    r"Azure Linux Agent Version:(?: WALinuxAgent-)?(?P<wala_version>.+?)[\n\r]", re.M
)

KEY_HOST_VERSION = "host_version"
KEY_VM_GENERATION = "vm_generation"
KEY_KERNEL_VERSION = "kernel_version"
KEY_WALA_VERSION = "wala_version"
KEY_WALA_DISTRO_VERSION = "wala_distro"
KEY_HARDWARE_PLATFORM = "hardware_platform"
ATTRIBUTE_FEATURES = "features"

# https://abcdefg.blob.core.windows.net/abcdefg?sv=2020-08-04&
# st=2022-01-19T06%3A25%3A16Z&se=2022-01-19T06%3A25%3A00Z&sr=b&
# sp=r&sig=DdBu3FTHQr1%2BzIY%2FdS054IlsDQ1RdfjfL3FgRgexgeo%3D
# https://abcdefg.blob.storage.azure.net/1b33rftmpdhs/abcdefg?
# sv=2018-03-28&sr=b&si=11111111-feff-4312-bba2-3ca6eabf9b24&
# sig=xdZaRwJBwu3P2pYbQ3uEmymlovFwHrtQNVWDHyK48sg%3D
SAS_URL_PATTERN = re.compile(
    r"^https://.*?(?:\.blob\.core\.windows\.net|"
    r"blob\.storage\.azure\.net)/.*?\?sv=[^&]+?(?:&st=[^&]+)?"
    r"(?:&se=(?P<year>[\d]{4})-(?P<month>[\d]{2})-(?P<day>[\d]{2}).*?)|.*?&sig=.*?$"
)
SAS_COPIED_CONTAINER_NAME = "lisa-sas-copied"

# /subscriptions/xxxx/resourceGroups/xxxx/providers/Microsoft.Compute/galleries/xxxx
# /subscriptions/xxxx/resourceGroups/xxxx/providers/Microsoft.Storage/storageAccounts/xxxx
RESOURCE_GROUP_PATTERN = re.compile(r"resourceGroups/(.*)/providers", re.M)
# https://sc.blob.core.windows.net/container/xxxx/xxxx/xxxx.vhd
STORAGE_CONTAINER_BLOB_PATTERN = re.compile(
    r"https://(?P<sc>.*)"
    r"(?:\.blob\.core\.windows\.net|blob\.storage\.azure\.net)"
    r"/(?P<container>[^/]+)/?/(?P<blob>.*)",
    re.M,
)

# The timeout hours of the blob with copy pending status
# If the blob is still copy pending status after the timeout hours, it can be deleted
BLOB_COPY_PENDING_TIMEOUT_HOURS = 6
_global_sas_vhd_copy_lock = Lock()


@dataclass_json()
@dataclass
class AzureCapability:
    location: str
    vm_size: str
    capability: schema.NodeSpace
    resource_sku: Dict[str, Any]

    def __post_init__(self, *args: Any, **kwargs: Any) -> None:
        # reload features settings with platform specified types.
        _convert_to_azure_node_space(self.capability)


@dataclass_json()
@dataclass
class AzureLocation:
    updated_time: datetime = field(
        default_factory=datetime.now,
        metadata=field_metadata(
            fields.DateTime,
            encoder=datetime.isoformat,
            decoder=datetime.fromisoformat,
            format="iso",
        ),
    )
    location: str = ""
    capabilities: Dict[str, AzureCapability] = field(default_factory=dict)


@dataclass_json()
@dataclass
class AzurePlatformSchema:
    service_principal_tenant_id: str = field(
        default="",
        metadata=field_metadata(
            validate=validate.Regexp(constants.GUID_REGEXP),
        ),
    )
    service_principal_client_id: str = field(
        default="",
        metadata=field_metadata(
            validate=validate.Regexp(constants.GUID_REGEXP),
        ),
    )
    service_principal_key: str = field(default="")
    subscription_id: str = field(
        default="",
        metadata=field_metadata(
            validate=validate.Regexp(constants.GUID_REGEXP),
        ),
    )

    shared_resource_group_name: str = AZURE_SHARED_RG_NAME
    resource_group_name: str = field(default="")
    # specify shared resource group location
    shared_resource_group_location: str = field(default=RESOURCE_GROUP_LOCATION)
    availability_set_tags: Optional[Dict[str, str]] = field(default=None)
    availability_set_properties: Optional[Dict[str, Any]] = field(default=None)
    vm_tags: Optional[Dict[str, Any]] = field(default=None)
    locations: Optional[Union[str, List[str]]] = field(default=None)

    # Provisioning error causes by waagent is not ready or other reasons. In
    # smoke test, it can verify some points also. Other tests should use the
    # default False to raise errors to prevent unexpected behavior.
    ignore_provisioning_error: bool = False

    log_level: str = field(
        default=logging.getLevelName(logging.WARN),
        metadata=field_metadata(
            validate=validate.OneOf(
                [
                    logging.getLevelName(logging.ERROR),
                    logging.getLevelName(logging.WARN),
                    logging.getLevelName(logging.INFO),
                    logging.getLevelName(logging.DEBUG),
                ]
            ),
        ),
    )

    # do actual deployment, or pass through for troubleshooting
    dry_run: bool = False
    # do actual deployment, or try to retrieve existing vms
    deploy: bool = True
    # wait resource deleted or not
    wait_delete: bool = False
    # the AzCopy path can be specified if use this tool to copy blob
    azcopy_path: str = field(default="")

    def __post_init__(self, *args: Any, **kwargs: Any) -> None:
        strip_strs(
            self,
            [
                "service_principal_tenant_id",
                "service_principal_client_id",
                "service_principal_key",
                "subscription_id",
                "shared_resource_group_name",
                "resource_group_name",
                "locations",
                "log_level",
            ],
        )

        if self.service_principal_tenant_id:
            add_secret(self.service_principal_tenant_id, mask=PATTERN_GUID)
        if self.subscription_id:
            add_secret(self.subscription_id, mask=PATTERN_GUID)

        if self.service_principal_client_id or self.service_principal_key:
            add_secret(self.service_principal_client_id, mask=PATTERN_GUID)
            add_secret(self.service_principal_key)
            if not self.service_principal_client_id or not self.service_principal_key:
                raise LisaException(
                    "service_principal_client_id and service_principal_key "
                    "should be specified either both or not."
                )

        if not self.locations:
            self.locations = LOCATIONS


class AzurePlatform(Platform):
    _diagnostic_storage_container_pattern = re.compile(
        r"(https:\/\/)(?P<storage_name>.*)([.].*){4}\/(?P<container_name>.*)\/",
        re.M,
    )
    _arm_template: Any = None

    _credentials: Dict[str, DefaultAzureCredential] = {}
    _locations_data_cache: Dict[str, AzureLocation] = {}

    def __init__(self, runbook: schema.Platform) -> None:
        super().__init__(runbook=runbook)

        # for type detection
        self.credential: DefaultAzureCredential

        # It has to be defined after the class definition is loaded. So it
        # cannot be a class level variable.
        self._environment_information_hooks = {
            KEY_HOST_VERSION: self._get_host_version,
            KEY_KERNEL_VERSION: self._get_kernel_version,
            KEY_WALA_VERSION: self._get_wala_version,
            KEY_WALA_DISTRO_VERSION: self._get_wala_distro_version,
            KEY_HARDWARE_PLATFORM: self._get_hardware_platform,
        }

    @classmethod
    def type_name(cls) -> str:
        return AZURE

    @classmethod
    def supported_features(cls) -> List[Type[feature.Feature]]:
        return [
            features.Disk,
            features.AzureExtension,
            features.Gpu,
            features.Nvme,
            features.NestedVirtualization,
            features.SerialConsole,
            features.NetworkInterface,
            features.Resize,
            features.StartStop,
            features.Infiniband,
            features.Hibernation,
            features.SecurityProfile,
            features.ACC,
            features.IsolatedResource,
            features.VhdGeneration,
            features.Architecture,
            features.Nfs,
        ]

    def _prepare_environment(self, environment: Environment, log: Logger) -> bool:
        """
        Main flow

        1. load location, vm size patterns firstly.
        2. load available vm sizes for each location.
        3. match vm sizes by pattern.

        for each environment
        1. If predefined location exists on node level, check conflict and use it.
        2. If predefined vm size exists on node level, check exists and use it.
        3. check capability for each node by order of pattern.
        4. get min capability for each match
        """

        if not environment.runbook.nodes_requirement:
            return True

        # reload requirement to match
        environment.runbook.reload_requirements()
        nodes_requirement = environment.runbook.nodes_requirement

        # covert to azure node space, so the azure extensions can be loaded.
        for req in nodes_requirement:
            self._load_image_features(req)

        is_success: bool = False

        # get eligible locations
        allowed_locations = _get_allowed_locations(nodes_requirement)
        log.debug(f"allowed locations: {allowed_locations}")

        # Any to wait for resource
        any_wait_for_resource: bool = False
        errors: List[str] = []

        for location in allowed_locations:
            caps, error = self._get_matched_capabilities(
                location=location, nodes_requirement=nodes_requirement, log=log
            )

            if error:
                errors.append(error)

            self._analyze_environment_availability(location, caps)

            # set all awaitable flag if nothing is False
            if all(x for x in caps):
                any_wait_for_resource = True

            # check to return value or raise WaitForMoreResource
            if all(isinstance(x, schema.NodeSpace) for x in caps):
                # with above condition, all types are NodeSpace. Ignore the mypy check.
                environment.runbook.nodes_requirement = caps  # type: ignore
                environment.cost = sum(
                    x.cost for x in caps if isinstance(x, schema.NodeSpace)
                )
                is_success = True
                log.debug(
                    f"requirement meet, "
                    f"cost: {environment.cost}, "
                    f"cap: {environment.runbook.nodes_requirement}"
                )
                break

        if not is_success:
            if any_wait_for_resource:
                raise ResourceAwaitableException(
                    "vm size", "No available quota, try to deploy later."
                )
            else:
                raise NotMeetRequirementException(
                    f"{errors}, runbook: {environment.runbook}."
                )

        # resolve Latest to specified version
        if is_success:
            self._resolve_marketplace_image_version(nodes_requirement)

        return is_success

    def _deploy_environment(self, environment: Environment, log: Logger) -> None:
        assert self._rm_client
        assert self._azure_runbook

        environment_context = get_environment_context(environment=environment)
        if self._azure_runbook.resource_group_name:
            resource_group_name = self._azure_runbook.resource_group_name
        else:
            normalized_name = constants.NORMALIZE_PATTERN.sub("-", constants.RUN_NAME)
            # Take last chars to make sure the length is to exceed max 90 chars
            # allowed in resource group name.
            resource_group_name = truncate_keep_prefix(
                f"{normalized_name}-e{environment.id}", 80
            )
            environment_context.resource_group_is_specified = True

        environment_context.resource_group_name = resource_group_name
        if self._azure_runbook.dry_run:
            log.info(f"dry_run: {self._azure_runbook.dry_run}")
        else:
            try:
                location, deployment_parameters = self._create_deployment_parameters(
                    resource_group_name, environment, log
                )

                if self._azure_runbook.deploy:
                    log.info(
                        f"creating or updating resource group: [{resource_group_name}]"
                    )
                    check_or_create_resource_group(
                        self.credential,
                        subscription_id=self.subscription_id,
                        resource_group_name=resource_group_name,
                        location=location,
                        log=log,
                    )
                else:
                    log.info(f"reusing resource group: [{resource_group_name}]")

                if self._azure_runbook.deploy:
                    self._validate_template(deployment_parameters, log)
                    self._deploy(location, deployment_parameters, log, environment)

                # Even skipped deploy, try best to initialize nodes
                self.initialize_environment(environment, log)
            except Exception as identifier:
                self._delete_environment(environment, log)
                raise identifier

    def _delete_environment(self, environment: Environment, log: Logger) -> None:
        environment_context = get_environment_context(environment=environment)
        resource_group_name = environment_context.resource_group_name
        # the resource group name is empty when it is not deployed for some reasons,
        # like capability doesn't meet case requirement.
        if not resource_group_name:
            return
        assert self._azure_runbook

        if not environment_context.resource_group_is_specified:
            log.info(
                f"skipped to delete resource group: {resource_group_name}, "
                f"as it's specified in runbook."
            )
        elif self._azure_runbook.dry_run:
            log.info(
                f"skipped to delete resource group: {resource_group_name}, "
                f"as it's a dry run."
            )
        else:
            assert self._rm_client
            az_rg_exists = self._rm_client.resource_groups.check_existence(
                resource_group_name
            )
            if not az_rg_exists:
                return
            log.info(
                f"deleting resource group: {resource_group_name}, "
                f"wait: {self._azure_runbook.wait_delete}"
            )
            try:
                self._delete_boot_diagnostic_container(resource_group_name, log)
            except Exception as identifier:
                log.debug(
                    f"exception on deleting boot diagnostic container: {identifier}"
                )
            delete_operation: Any = None
            try:
                delete_operation = self._rm_client.resource_groups.begin_delete(
                    resource_group_name
                )
            except Exception as identifier:
                log.debug(f"exception on delete resource group: {identifier}")
            if delete_operation and self._azure_runbook.wait_delete:
                wait_operation(
                    delete_operation, failure_identity="delete resource group"
                )
            else:
                log.debug("not wait deleting")

    def _save_console_log(
        self, resource_group_name: str, environment: Environment, log: Logger
    ) -> None:
        compute_client = get_compute_client(self)
        vms = compute_client.virtual_machines.list(resource_group_name)
        saved_path = environment.log_path / f"{get_datetime_path()}_serial_log"
        saved_path.mkdir(parents=True, exist_ok=True)
        for vm in vms:
            log_response_content = save_console_log(
                resource_group_name,
                vm.name,
                self,
                log,
                saved_path,
                screenshot_file_name=f"{vm.name}_serial_console",
            )
            log_file_name = saved_path / f"{vm.name}_serial_console.log"
            log_file_name.write_bytes(log_response_content)

    def _delete_boot_diagnostic_container(
        self, resource_group_name: str, log: Logger
    ) -> None:
        compute_client = get_compute_client(self)
        vms = compute_client.virtual_machines.list(resource_group_name)
        for vm in vms:
            diagnostic_data = (
                compute_client.virtual_machines.retrieve_boot_diagnostics_data(
                    resource_group_name=resource_group_name, vm_name=vm.name
                )
            )
            if not diagnostic_data:
                continue

            # A sample url,
            # https://storageaccountname.blob.core.windows.net:443/
            # bootdiagnostics-node0-30779088-9b10-4074-8c27-98b91f1d8b70/
            # node-0.30779088-9b10-4074-8c27-98b91f1d8b70.serialconsole.log
            # ?sv=2018-03-28&sr=b&sig=mJEsvk9WunbKHfBs1lo1jcIBe4owq1brP8Kw3qXTQJA%3d&
            # se=2021-09-14T08%3a55%3a38Z&sp=r
            blob_uri = diagnostic_data.console_screenshot_blob_uri
            if blob_uri:
                matched = self._diagnostic_storage_container_pattern.match(blob_uri)
                assert matched
                # => storageaccountname
                storage_name = matched.group("storage_name")
                # => bootdiagnostics-node0-30779088-9b10-4074-8c27-98b91f1d8b70
                container_name = matched.group("container_name")
                container_client = get_or_create_storage_container(
                    credential=self.credential,
                    subscription_id=self.subscription_id,
                    account_name=storage_name,
                    container_name=container_name,
                    resource_group_name=self._azure_runbook.shared_resource_group_name,
                )
                log.debug(
                    f"deleting boot diagnostic container: {container_name}"
                    f" under storage account {storage_name} of vm {vm.name}"
                )
                try:
                    container_client.delete_container()
                except Exception as identifier:
                    log.debug(
                        f"exception on deleting boot diagnostic container:"
                        f" {identifier}"
                    )

    def _get_node_information(self, node: Node) -> Dict[str, str]:
        information: Dict[str, Any] = {}

        node.log.debug("detecting lis version...")
        modinfo = node.tools[Modinfo]
        information["lis_version"] = modinfo.get_version("hv_vmbus")

        node.log.debug("detecting vm generation...")
        information[KEY_VM_GENERATION] = node.tools[VmGeneration].get_generation()
        node.log.debug(f"vm generation: {information[KEY_VM_GENERATION]}")

        return information

    def _get_kernel_version(self, node: Node) -> str:
        result: str = ""

        if not result and hasattr(node, ATTRIBUTE_FEATURES):
            # try to get kernel version in Azure. use it, when uname doesn't work
            node.log.debug("detecting kernel version from serial log...")
            serial_console = node.features[features.SerialConsole]
            result = serial_console.get_matched_str(KERNEL_VERSION_PATTERN)

        return result

    def _get_host_version(self, node: Node) -> str:
        result: str = ""

        try:
            if node.is_connected and node.is_posix:
                node.log.debug("detecting host version from dmesg...")
                dmesg = node.tools[Dmesg]
                result = get_matched_str(
                    dmesg.get_output(), HOST_VERSION_PATTERN, first_match=False
                )
        except Exception as identifier:
            # it happens on some error vms. Those error should be caught earlier in
            # test cases not here. So ignore any error here to collect information only.
            node.log.debug(f"error on run dmesg: {identifier}")

        # if not get, try again from serial console log.
        # skip if node is not initialized.
        if not result and hasattr(node, ATTRIBUTE_FEATURES):
            node.log.debug("detecting host version from serial log...")
            serial_console = node.features[features.SerialConsole]
            result = serial_console.get_matched_str(HOST_VERSION_PATTERN)

        return result

    def _get_hardware_platform(self, node: Node) -> str:
        result: str = "Unknown"

        try:
            if node.is_connected and node.is_posix:
                node.log.debug("detecting hardware platform from uname...")
                uname_tool = node.tools[Uname]
                result = uname_tool.get_linux_information().hardware_platform
        except Exception as identifier:
            # it happens on some error vms. Those error should be caught earlier in
            # test cases not here. So ignore any error here to collect information only.
            node.log.debug(f"error on run uname: {identifier}")

        return result

    def _get_wala_version(self, node: Node) -> str:
        result = ""

        try:
            if node.is_connected and node.is_posix:
                node.log.debug("detecting wala version from waagent...")
                waagent = node.tools[Waagent]
                result = waagent.get_version()
        except Exception as identifier:
            # it happens on some error vms. Those error should be caught earlier in
            # test cases not here. So ignore any error here to collect information only.
            node.log.debug(f"error on run waagent: {identifier}")

        if not result and hasattr(node, ATTRIBUTE_FEATURES):
            node.log.debug("detecting wala agent version from serial log...")
            serial_console = node.features[features.SerialConsole]
            result = serial_console.get_matched_str(WALA_VERSION_PATTERN)

        return result

    def _get_wala_distro_version(self, node: Node) -> str:
        result = "Unknown"
        try:
            if node.is_connected and node.is_posix:
                waagent = node.tools[Waagent]
                result = waagent.get_distro_version()
        except Exception as identifier:
            # it happens on some error vms. Those error should be caught earlier in
            # test cases not here. So ignore any error here to collect information only.
            node.log.debug(f"error on get waagent distro version: {identifier}")

        return result

    def _get_platform_information(self, environment: Environment) -> Dict[str, str]:
        result: Dict[str, str] = {}
        azure_runbook: AzurePlatformSchema = self.runbook.get_extended_runbook(
            AzurePlatformSchema
        )

        result[AZURE_RG_NAME_KEY] = get_environment_context(
            environment
        ).resource_group_name
        if azure_runbook.availability_set_properties:
            for (
                property_name,
                property_value,
            ) in azure_runbook.availability_set_properties.items():
                if property_name in [
                    "platformFaultDomainCount",
                    "platformUpdateDomainCount",
                ]:
                    continue
                if isinstance(property_value, dict):
                    for key, value in property_value.items():
                        if value:
                            result[key] = value
        if azure_runbook.availability_set_tags:
            for key, value in azure_runbook.availability_set_tags.items():
                if value:
                    result[key] = value
        if azure_runbook.vm_tags:
            for key, value in azure_runbook.vm_tags.items():
                if value:
                    result[key] = value
        return result

    def _get_environment_information(self, environment: Environment) -> Dict[str, str]:
        information: Dict[str, str] = {}
        node_runbook: Optional[AzureNodeSchema] = None
        if environment.nodes:
            node: Optional[Node] = environment.default_node
        else:
            node = None
        if node:
            node_runbook = node.capability.get_extended_runbook(AzureNodeSchema, AZURE)

            for key, method in self._environment_information_hooks.items():
                node.log.debug(f"detecting {key} ...")
                try:
                    value = method(node)
                    if value:
                        information[key] = value
                except Exception as identifier:
                    node.log.exception(f"error on get {key}.", exc_info=identifier)

            information.update(self._get_platform_information(environment))

            if node.is_connected and node.is_posix:
                information.update(self._get_node_information(node))
        elif environment.capability and environment.capability.nodes:
            # get deployment information, if failed on preparing phase
            node_space = environment.capability.nodes[0]
            node_runbook = node_space.get_extended_runbook(
                AzureNodeSchema, type_name=AZURE
            )

        if node_runbook:
            information["location"] = node_runbook.location
            information["vmsize"] = node_runbook.vm_size
            information["image"] = node_runbook.get_image_name()

        return information

    def _initialize(self, *args: Any, **kwargs: Any) -> None:
        # set needed environment variables for authentication
        azure_runbook: AzurePlatformSchema = self.runbook.get_extended_runbook(
            AzurePlatformSchema
        )
        assert azure_runbook, "platform runbook cannot be empty"
        self._azure_runbook = azure_runbook

        self.subscription_id = azure_runbook.subscription_id
        self._initialize_credential()

        check_or_create_resource_group(
            self.credential,
            self.subscription_id,
            azure_runbook.shared_resource_group_name,
            azure_runbook.shared_resource_group_location,
            self._log,
        )

        self._rm_client = get_resource_management_client(
            self.credential, self.subscription_id
        )

    def _initialize_credential(self) -> None:
        azure_runbook = self._azure_runbook

        credential_key = (
            f"{azure_runbook.service_principal_tenant_id}_"
            f"{azure_runbook.service_principal_client_id}"
        )
        credential = self._credentials.get(credential_key, None)
        if not credential:
            # set azure log to warn level only
            logging.getLogger("azure").setLevel(azure_runbook.log_level)

            if azure_runbook.service_principal_tenant_id:
                os.environ[
                    "AZURE_TENANT_ID"
                ] = azure_runbook.service_principal_tenant_id
            if azure_runbook.service_principal_client_id:
                os.environ[
                    "AZURE_CLIENT_ID"
                ] = azure_runbook.service_principal_client_id
            if azure_runbook.service_principal_key:
                os.environ["AZURE_CLIENT_SECRET"] = azure_runbook.service_principal_key
            credential = DefaultAzureCredential()

            with SubscriptionClient(credential) as self._sub_client:
                # suppress warning message by search for different credential types
                azure_identity_logger = logging.getLogger("azure.identity")
                azure_identity_logger.setLevel(logging.ERROR)
                with global_credential_access_lock:
                    subscription = self._sub_client.subscriptions.get(
                        self.subscription_id
                    )
                azure_identity_logger.setLevel(logging.WARN)

            if not subscription:
                raise LisaException(
                    f"Cannot find subscription id: '{self.subscription_id}'. "
                    f"Make sure it exists and current account can access it."
                )
            self._log.info(
                f"connected to subscription: "
                f"{subscription.id}, '{subscription.display_name}'"
            )

            self._credentials[credential_key] = credential

        self.credential = credential

    def _load_template(self) -> Any:
        if self._arm_template is None:
            template_file_path = Path(__file__).parent / "arm_template.json"
            with open(template_file_path, "r") as f:
                self._arm_template = json.load(f)
        return self._arm_template

    @retry(tries=10, delay=1, jitter=(0.5, 1))
    def _load_location_info_from_file(
        self, cached_file_name: Path, log: Logger
    ) -> Optional[AzureLocation]:
        loaded_obj: Optional[AzureLocation] = None
        if cached_file_name.exists():
            try:
                with open(cached_file_name, "r") as f:
                    loaded_data: Dict[str, Any] = json.load(f)
                loaded_obj = schema.load_by_type(AzureLocation, loaded_data)
            except Exception as identifier:
                # if schema changed, There may be exception, remove cache and retry
                # Note: retry on this method depends on decorator
                log.debug(
                    f"error on loading cache, delete cache and retry. {identifier}"
                )
                cached_file_name.unlink()
                raise identifier
        return loaded_obj

    def get_location_info(self, location: str, log: Logger) -> AzureLocation:
        cached_file_name = constants.CACHE_PATH.joinpath(
            f"azure_locations_{location}.json"
        )
        should_refresh: bool = True
        key = self._get_location_key(location)
        location_data = self._locations_data_cache.get(key, None)
        if not location_data:
            location_data = self._load_location_info_from_file(
                cached_file_name=cached_file_name, log=log
            )

        if location_data:
            delta = datetime.now() - location_data.updated_time
            # refresh cached locations every 1 day.
            if delta.days < 1:
                should_refresh = False
            else:
                log.debug(
                    f"{key}: cache timeout: {location_data.updated_time},"
                    f"sku count: {len(location_data.capabilities)}"
                )
        else:
            log.debug(f"{key}: no cache found")
        if should_refresh:
            compute_client = get_compute_client(self)

            log.debug(f"{key}: querying")
            all_skus: Dict[str, AzureCapability] = dict()
            paged_skus = compute_client.resource_skus.list(
                f"location eq '{location}'"
            ).by_page()
            for skus in paged_skus:
                for sku_obj in skus:
                    try:
                        if sku_obj.resource_type == "virtualMachines":
                            if sku_obj.restrictions and any(
                                restriction.type == "Location"
                                for restriction in sku_obj.restrictions
                            ):
                                # restricted on this location
                                continue
                            resource_sku = sku_obj.as_dict()
                            capability = self._resource_sku_to_capability(
                                location, sku_obj
                            )

                            # estimate vm cost for priority
                            assert isinstance(capability.core_count, int)
                            assert isinstance(capability.gpu_count, int)
                            azure_capability = AzureCapability(
                                location=location,
                                vm_size=sku_obj.name,
                                capability=capability,
                                resource_sku=resource_sku,
                            )
                            all_skus[azure_capability.vm_size] = azure_capability
                    except Exception as identifier:
                        log.error(f"unknown sku: {sku_obj}")
                        raise identifier
            location_data = AzureLocation(location=location, capabilities=all_skus)
            log.debug(f"{location}: saving to disk")
            with open(cached_file_name, "w") as f:
                json.dump(location_data.to_dict(), f)  # type: ignore
            log.debug(f"{key}: new data, " f"sku: {len(location_data.capabilities)}")

        assert location_data
        self._locations_data_cache[key] = location_data
        return location_data

    def _create_deployment_parameters(
        self, resource_group_name: str, environment: Environment, log: Logger
    ) -> Tuple[str, Dict[str, Any]]:
        assert environment.runbook, "env data cannot be None"
        assert environment.runbook.nodes_requirement, "node requirement cannot be None"

        log.debug("creating deployment")
        # construct parameters
        arm_parameters = AzureArmParameter()
        copied_fields = [
            "availability_set_tags",
            "availability_set_properties",
            "vm_tags",
        ]
        set_filtered_fields(self._azure_runbook, arm_parameters, copied_fields)

        is_windows: bool = False
        arm_parameters.admin_username = self.runbook.admin_username
        if self.runbook.admin_private_key_file:
            arm_parameters.admin_key_data = get_public_key_data(
                self.runbook.admin_private_key_file
            )
        else:
            arm_parameters.admin_password = self.runbook.admin_password

        environment_context = get_environment_context(environment=environment)
        arm_parameters.vm_tags["RG"] = environment_context.resource_group_name

        # get local lisa environment
        arm_parameters.vm_tags["lisa_username"] = local().tools[Whoami].get_username()
        arm_parameters.vm_tags["lisa_hostname"] = local().tools[Hostname].get_hostname()

        nodes_parameters: List[AzureNodeArmParameter] = []
        features_settings: Dict[str, schema.FeatureSettings] = {}

        for node_space in environment.runbook.nodes_requirement:
            assert isinstance(
                node_space, schema.NodeSpace
            ), f"actual: {type(node_space)}"

            azure_node_runbook = node_space.get_extended_runbook(
                AzureNodeSchema, type_name=AZURE
            )
            # Subscription Id is used by Shared Gallery images located
            # in subscription different from where LISA is run
            azure_node_runbook.subscription_id = self.subscription_id
            # init node
            node = environment.create_node_from_requirement(
                node_space,
            )
            azure_node_runbook = self._create_node_runbook(
                len(nodes_parameters), node_space, log, resource_group_name
            )
            # save parsed runbook back, for example, the version of marketplace may be
            # parsed from latest to a specified version.
            node.capability.set_extended_runbook(azure_node_runbook)

            node_arm_parameters = self._create_node_arm_parameters(node.capability, log)
            nodes_parameters.append(node_arm_parameters)

            # Set data disk array
            arm_parameters.data_disks = self._generate_data_disks(
                node, node_arm_parameters
            )

            if not arm_parameters.location:
                # take first one's location
                arm_parameters.location = azure_node_runbook.location

            # save vm's information into node
            node_context = get_node_context(node)
            node_context.resource_group_name = environment_context.resource_group_name
            # vm's name, use to find it from azure
            node_context.vm_name = azure_node_runbook.name
            # ssh related information will be filled back once vm is created. If
            # it's Windows, fill in the password always. If it's Linux, the
            # private key has higher priority.
            node_context.username = arm_parameters.admin_username
            if azure_node_runbook.is_linux:
                node_context.password = arm_parameters.admin_password
            else:
                is_windows = True
                if not self.runbook.admin_password:
                    # password is required, if it doesn't present, generate one.
                    password = generate_random_chars()
                    add_secret(password)
                    self.runbook.admin_password = password

                node_context.password = self.runbook.admin_password
            node_context.private_key_file = self.runbook.admin_private_key_file

            # collect all features to handle special deployment logic. If one
            # node has this, it needs to run.
            if node.capability.features:
                for f in node.capability.features:
                    if f.type not in features_settings:
                        features_settings[f.type] = f

            log.info(f"vm setting: {azure_node_runbook}")

        if is_windows:
            # set password for windows any time.
            arm_parameters.admin_password = self.runbook.admin_password

        arm_parameters.nodes = nodes_parameters
        arm_parameters.storage_name = get_storage_account_name(
            self.subscription_id, arm_parameters.location
        )

        if (
            self._azure_runbook.availability_set_properties
            or self._azure_runbook.availability_set_tags
        ):
            arm_parameters.use_availability_sets = True

        # In Azure, each VM should have only one nic in one subnet. So calculate
        # the max nic count, and set to subnet count.
        arm_parameters.subnet_count = max(x.nic_count for x in arm_parameters.nodes)

        arm_parameters.shared_resource_group_name = (
            self._azure_runbook.shared_resource_group_name
        )

        # the arm template may be updated by the hooks, so make a copy to avoid
        # the original template is modified.
        template = deepcopy(self._load_template())
        plugin_manager.hook.azure_update_arm_template(
            template=template, environment=environment
        )

        # change deployment for each feature.
        for f in features_settings.values():
            feature_type = next(
                x for x in self.supported_features() if x.name() == f.type
            )
            feature_type.on_before_deployment(
                arm_parameters=arm_parameters,
                template=template,
                settings=f,
                environment=environment,
                log=log,
            )

        # composite deployment properties
        parameters = arm_parameters.to_dict()  # type:ignore
        parameters = {k: {"value": v} for k, v in parameters.items()}
        log.debug(f"parameters: {parameters}")
        deployment_properties = DeploymentProperties(
            mode=DeploymentMode.incremental,
            template=template,
            parameters=parameters,
        )

        # dump arm_template and arm_parameters to file
        template_dump_path = environment.log_path / "arm_template.json"
        param_dump_path = environment.log_path / "arm_template_parameters.json"
        dump_file(template_dump_path, json.dumps(template, indent=4))
        dump_file(param_dump_path, json.dumps(parameters, indent=4))

        return (
            arm_parameters.location,
            {
                AZURE_RG_NAME_KEY: resource_group_name,
                "deployment_name": AZURE_DEPLOYMENT_NAME,
                "parameters": Deployment(properties=deployment_properties),
            },
        )

    def _create_node_runbook(
        self,
        index: int,
        node_space: schema.NodeSpace,
        log: Logger,
        name_prefix: str,
    ) -> AzureNodeSchema:
        azure_node_runbook = node_space.get_extended_runbook(
            AzureNodeSchema, type_name=AZURE
        )

        if not azure_node_runbook.name:
            # the max length of vm name is 64 chars. Below logic takes last 45
            # chars in resource group name and keep the leading 5 chars.
            # name_prefix can contain any of customized (existing) or
            # generated (starts with "lisa-") resource group name,
            # so, pass the first 5 chars as prefix to truncate_keep_prefix
            # to handle both cases
            node_name = f"{name_prefix}-n{index}"
            azure_node_runbook.name = truncate_keep_prefix(node_name, 50, node_name[:5])
        # It's used as computer name only. Windows doesn't support name more
        # than 15 chars
        azure_node_runbook.short_name = truncate_keep_prefix(
            azure_node_runbook.name, 15, azure_node_runbook.name[:5]
        )
        if not azure_node_runbook.vm_size:
            raise LisaException("vm_size is not detected before deploy")
        if not azure_node_runbook.location:
            raise LisaException("location is not detected before deploy")
        if azure_node_runbook.hyperv_generation not in [1, 2]:
            raise LisaException(
                "hyperv_generation need value 1 or 2, "
                f"but {azure_node_runbook.hyperv_generation}",
            )
        if azure_node_runbook.vhd:
            # vhd is higher priority
            azure_node_runbook.vhd = self._get_deployable_vhd_path(
                azure_node_runbook.vhd, azure_node_runbook.location, log
            )
            azure_node_runbook.marketplace = None
            azure_node_runbook.shared_gallery = None
        elif azure_node_runbook.shared_gallery:
            azure_node_runbook.marketplace = None
            azure_node_runbook.shared_gallery = self._parse_shared_gallery_image(
                azure_node_runbook.shared_gallery
            )
        elif not azure_node_runbook.marketplace:
            # set to default marketplace, if nothing specified
            azure_node_runbook.marketplace = AzureVmMarketplaceSchema()
        else:
            # marketplace value is already set in runbook
            ...

        if azure_node_runbook.marketplace:
            # resolve "latest" to specified version
            azure_node_runbook.marketplace = self._resolve_marketplace_image(
                azure_node_runbook.location, azure_node_runbook.marketplace
            )
            image_info = self._get_image_info(
                azure_node_runbook.location, azure_node_runbook.marketplace
            )
            # HyperVGenerationTypes return "V1"/"V2", so we need to strip "V"
            azure_node_runbook.hyperv_generation = _get_vhd_generation(image_info)

            # retrieve the os type for arm template.
            if azure_node_runbook.is_linux is None:
                if image_info.os_disk_image.operating_system == "Windows":
                    azure_node_runbook.is_linux = False
                else:
                    azure_node_runbook.is_linux = True
        elif azure_node_runbook.shared_gallery:
            azure_node_runbook.hyperv_generation = _get_gallery_image_generation(
                self._get_detailed_sig(azure_node_runbook.shared_gallery)
            )
        else:
            log.debug(
                "there is no way to detect vhd generation, unless user provides it"
                f" current vhd generation is {azure_node_runbook.hyperv_generation}"
            )

        if azure_node_runbook.is_linux is None:
            # fill it default value
            azure_node_runbook.is_linux = True

        return azure_node_runbook

    def _create_node_arm_parameters(
        self, capability: schema.Capability, log: Logger
    ) -> AzureNodeArmParameter:
        runbook = capability.get_extended_runbook(AzureNodeSchema, type_name=AZURE)
        arm_parameters = AzureNodeArmParameter.from_node_runbook(runbook)

        if arm_parameters.vhd:
            # vhd is higher priority
            arm_parameters.vhd = self._get_deployable_vhd_path(
                arm_parameters.vhd, arm_parameters.location, log
            )
            arm_parameters.osdisk_size_in_gb = max(
                arm_parameters.osdisk_size_in_gb,
                self._get_vhd_os_disk_size(arm_parameters.vhd),
            )
        elif arm_parameters.shared_gallery:
            arm_parameters.osdisk_size_in_gb = max(
                arm_parameters.osdisk_size_in_gb,
                self._get_sig_os_disk_size(arm_parameters.shared_gallery),
            )
        else:
            assert (
                arm_parameters.marketplace
            ), "not set one of marketplace, shared_gallery or vhd."
            image_info = self._get_image_info(
                arm_parameters.location, arm_parameters.marketplace
            )
            arm_parameters.osdisk_size_in_gb = max(
                arm_parameters.osdisk_size_in_gb,
                image_info.os_disk_image.additional_properties["sizeInGb"],
            )
            if not arm_parameters.purchase_plan and image_info.plan:
                # expand values for lru cache
                plan_name = image_info.plan.name
                plan_product = image_info.plan.product
                plan_publisher = image_info.plan.publisher
                # accept the default purchase plan automatically.
                arm_parameters.purchase_plan = self._process_marketplace_image_plan(
                    marketplace=arm_parameters.marketplace,
                    plan_name=plan_name,
                    plan_product=plan_product,
                    plan_publisher=plan_publisher,
                )

        # Set disk type
        assert capability.disk, "node space must have disk defined."
        assert isinstance(capability.disk.disk_type, schema.DiskType)
        arm_parameters.disk_type = features.get_azure_disk_type(
            capability.disk.disk_type
        )

        assert capability.network_interface
        assert isinstance(
            capability.network_interface.nic_count, int
        ), f"actual: {capability.network_interface.nic_count}"
        arm_parameters.nic_count = capability.network_interface.nic_count
        assert isinstance(
            capability.network_interface.data_path, schema.NetworkDataPath
        ), f"actual: {type(capability.network_interface.data_path)}"
        if capability.network_interface.data_path == schema.NetworkDataPath.Sriov:
            arm_parameters.enable_sriov = True

        return arm_parameters

    def _validate_template(
        self, deployment_parameters: Dict[str, Any], log: Logger
    ) -> None:
        log.debug("validating deployment")

        validate_operation: Any = None
        try:
            with global_credential_access_lock:
                validate_operation = self._rm_client.deployments.begin_validate(
                    **deployment_parameters
                )
            wait_operation(validate_operation, failure_identity="validation")
        except Exception as identifier:
            error_messages: List[str] = [str(identifier)]

            if isinstance(identifier, HttpResponseError) and identifier.error:
                # no validate_operation returned, the message may include
                # some errors, so check details
                error_messages = self._parse_detail_errors(identifier.error)

            error_message = "\n".join(error_messages)
            plugin_manager.hook.azure_deploy_failed(error_message=error_message)
            raise LisaException(error_message)

    def _deploy(
        self,
        location: str,
        deployment_parameters: Dict[str, Any],
        log: Logger,
        environment: Environment,
    ) -> None:
        resource_group_name = deployment_parameters[AZURE_RG_NAME_KEY]
        storage_account_name = get_storage_account_name(self.subscription_id, location)
        check_or_create_storage_account(
            self.credential,
            self.subscription_id,
            storage_account_name,
            self._azure_runbook.shared_resource_group_name,
            location,
            log,
        )

        log.info(f"resource group '{resource_group_name}' deployment is in progress...")
        deployment_operation: Any = None
        deployments = self._rm_client.deployments
        try:
            deployment_operation = deployments.begin_create_or_update(
                **deployment_parameters
            )
            while True:
                try:
                    wait_operation(
                        deployment_operation, time_out=300, failure_identity="deploy"
                    )
                except LisaTimeoutException:
                    self._save_console_log(resource_group_name, environment, log)
                    continue
                break
        except HttpResponseError as identifier:
            # Some errors happens underlying, so there is no detail errors from API.
            # For example,
            # azure.core.exceptions.HttpResponseError:
            #    Operation returned an invalid status 'OK'
            assert identifier.error, f"HttpResponseError: {identifier}"

            error_message = "\n".join(self._parse_detail_errors(identifier.error))
            if (
                self._azure_runbook.ignore_provisioning_error
                and "OSProvisioningTimedOut: OS Provisioning for VM" in error_message
            ):
                # Provisioning timeout causes by waagent is not ready.
                # In smoke test, it still can verify some information.
                # Eat information here, to run test case any way.
                #
                # It may cause other cases fail on assumptions. In this case, we can
                # define a flag in config, to mark this exception is ignorable or not.
                log.error(
                    f"provisioning time out, try to run case. "
                    f"Exception: {error_message}"
                )
            elif self._azure_runbook.ignore_provisioning_error and get_matched_str(
                error_message, AZURE_INTERNAL_ERROR_PATTERN
            ):
                # Similar situation with OSProvisioningTimedOut
                # Some OSProvisioningInternalError caused by it doesn't support
                # SSH key authentication
                # e.g. hpe hpestoreoncevsa hpestoreoncevsa-3187 3.18.7
                # After passthrough this exception,
                # actually the 22 port of this VM is open.
                log.error(
                    f"provisioning failed for an internal error, try to run case. "
                    f"Exception: {error_message}"
                )
            else:
                plugin_manager.hook.azure_deploy_failed(error_message=error_message)
                raise LisaException(error_message)

    def _parse_detail_errors(self, error: Any) -> List[str]:
        # original message may be a summary, get lowest level details.
        if hasattr(error, "details") and error.details:
            errors: List[str] = []
            for detail in error.details:
                errors.extend(self._parse_detail_errors(detail))
        else:
            try:
                # it returns serialized json string in message sometime
                parsed_error = json.loads(
                    error.message, object_hook=lambda x: SimpleNamespace(**x)
                )
                errors = self._parse_detail_errors(parsed_error.error)
            except Exception:
                # load failed, it should be a real error message string
                errors = [f"{error.code}: {error.message}"]
        return errors

    # the VM may not be queried after deployed. use retry to mitigate it.
    @retry(exceptions=LisaException, tries=150, delay=2)
    def _load_vms(
        self, resource_group_name: str, log: Logger
    ) -> Dict[str, VirtualMachine]:
        compute_client = get_compute_client(self, api_version="2020-06-01")

        log.debug(f"listing vm in resource group {resource_group_name}")
        vms_map: Dict[str, VirtualMachine] = {}
        vms = compute_client.virtual_machines.list(resource_group_name)
        for vm in vms:
            vms_map[vm.name] = vm
            log.debug(f"  found vm {vm.name}")
        if not vms_map:
            raise LisaException(
                "deployment succeeded, but VM not found in 5 minutes "
                f"from '{resource_group_name}'"
            )
        return vms_map

    def initialize_environment(self, environment: Environment, log: Logger) -> None:
        vms_map: Dict[str, VirtualMachine] = {}

        environment_context = get_environment_context(environment=environment)
        resource_group_name = environment_context.resource_group_name
        vms_map = self._load_vms(resource_group_name, log)

        vms_name_list = list(vms_map.keys())
        if len(vms_name_list) < len(environment.nodes):
            raise LisaException(
                f"{len(vms_name_list)} vms count is less than "
                f"requirement count {len(environment.nodes)}"
            )

        index = 0
        for node in environment.nodes.list():
            node_context = get_node_context(node)
            vm_name = vms_name_list[index]
            node_context.vm_name = vm_name
            if not node.name:
                node.name = vm_name
            public_address, private_address = get_primary_ip_addresses(
                self, resource_group_name, vms_map[vm_name]
            )
            index = index + 1
            assert isinstance(node, RemoteNode)
            node.set_connection_info(
                address=private_address,
                port=22,
                public_address=public_address,
                public_port=22,
                username=node_context.username,
                password=node_context.password,
                private_key_file=node_context.private_key_file,
            )

        # enable ssh for windows, if it's not Windows, or SSH reachable, it will
        # skip.
        run_in_parallel(
            [
                partial(self._enable_ssh_on_windows, node=x)
                for x in environment.nodes.list()
            ]
        )

    def _resource_sku_to_capability(  # noqa: C901
        self, location: str, resource_sku: ResourceSku
    ) -> schema.NodeSpace:
        # fill in default values, in case no capability meet.
        node_space = schema.NodeSpace(
            node_count=1,
            core_count=0,
            memory_mb=0,
            gpu_count=0,
        )
        node_space.name = f"{location}_{resource_sku.name}"
        node_space.features = search_space.SetSpace[schema.FeatureSettings](
            is_allow_set=True
        )
        node_space.disk = features.AzureDiskOptionSettings()
        node_space.disk.disk_type = search_space.SetSpace[schema.DiskType](
            is_allow_set=True, items=[]
        )
        node_space.disk.data_disk_iops = search_space.IntRange(min=0)
        node_space.disk.data_disk_size = search_space.IntRange(min=0)
        node_space.network_interface = schema.NetworkInterfaceOptionSettings()
        node_space.network_interface.data_path = search_space.SetSpace[
            schema.NetworkDataPath
        ](is_allow_set=True, items=[])

        # fill supported features
        azure_raw_capabilities: Dict[str, str] = {}
        for sku_capability in resource_sku.capabilities:
            # prevent to loop in every feature
            azure_raw_capabilities[sku_capability.name] = sku_capability.value

        # calculate cpu count. Some vm sizes, like Standard_HC44rs, doesn't have
        # vCPUsAvailable, so use vCPUs.
        vcpus_available = int(azure_raw_capabilities.get("vCPUsAvailable", "0"))
        if vcpus_available:
            node_space.core_count = vcpus_available
        else:
            node_space.core_count = int(azure_raw_capabilities.get("vCPUs", "0"))

        memory_value = azure_raw_capabilities.get("MemoryGB", None)
        if memory_value:
            node_space.memory_mb = int(float(memory_value) * 1024)

        max_disk_count = azure_raw_capabilities.get("MaxDataDiskCount", None)
        if max_disk_count:
            node_space.disk.max_data_disk_count = int(max_disk_count)
            node_space.disk.data_disk_count = search_space.IntRange(
                max=node_space.disk.max_data_disk_count
            )

        max_nic_count = azure_raw_capabilities.get("MaxNetworkInterfaces", None)
        if max_nic_count:
            # set a min value for nic_count work around for an azure python sdk bug
            # nic_count is 0 when get capability for some sizes e.g. Standard_D8a_v3
            sku_nic_count = int(max_nic_count)
            if sku_nic_count == 0:
                sku_nic_count = 1
            node_space.network_interface.nic_count = search_space.IntRange(
                min=1, max=sku_nic_count
            )
            node_space.network_interface.max_nic_count = sku_nic_count

        premium_io_supported = azure_raw_capabilities.get("PremiumIO", None)
        if premium_io_supported and eval(premium_io_supported) is True:
            node_space.disk.disk_type.add(schema.DiskType.PremiumSSDLRS)

        ephemeral_supported = azure_raw_capabilities.get(
            "EphemeralOSDiskSupported", None
        )
        if ephemeral_supported and eval(ephemeral_supported) is True:
            # Check if CachedDiskBytes is greater than 30GB
            # We use diff disk as cache disk for ephemeral OS disk
            cached_disk_bytes = azure_raw_capabilities.get("CachedDiskBytes", 0)
            cached_disk_bytes_gb = int(cached_disk_bytes) / 1024 / 1024 / 1024
            if cached_disk_bytes_gb >= 30:
                node_space.disk.disk_type.add(schema.DiskType.Ephemeral)

        # set AN
        an_enabled = azure_raw_capabilities.get("AcceleratedNetworkingEnabled", None)
        if an_enabled and eval(an_enabled) is True:
            # refer
            # https://docs.microsoft.com/en-us/azure/virtual-machines/dcv2-series#configuration
            # https://docs.microsoft.com/en-us/azure/virtual-machines/ncv2-series
            # https://docs.microsoft.com/en-us/azure/virtual-machines/ncv3-series
            # https://docs.microsoft.com/en-us/azure/virtual-machines/nd-series
            # below VM size families don't support `Accelerated Networking` but
            # API return `True`, fix this issue temporarily will revert it till
            # bug fixed.
            if resource_sku.family not in [
                "standardDCSv2Family",
                "standardNCSv2Family",
                "standardNCSv3Family",
                "standardNDSFamily",
            ]:
                # update data path types if sriov feature is supported
                node_space.network_interface.data_path.add(schema.NetworkDataPath.Sriov)

        # for some new sizes, there is no MaxNetworkInterfaces capability
        # and we have to set a default value for max_nic_count
        if not node_space.network_interface.max_nic_count or not isinstance(
            node_space.network_interface.max_nic_count, int
        ):
            node_space.network_interface.max_nic_count = 1
            node_space.network_interface.nic_count = search_space.IntRange(min=1, max=1)

        # some vm size do not have resource disk present
        # https://docs.microsoft.com/en-us/azure/virtual-machines/azure-vms-no-temp-disk
        resource_disk_size = azure_raw_capabilities.get("MaxResourceVolumeMB", None)
        if resource_disk_size and int(resource_disk_size) > 0:
            node_space.disk.has_resource_disk = True
        else:
            node_space.disk.has_resource_disk = False

        for supported_feature in self.supported_features():
            if supported_feature.name() in [
                features.Disk.name(),
                features.NetworkInterface.name(),
            ]:
                # Skip the disk and network interfaces features. They will be
                # handled by node_space directly.
                continue

            feature_setting = supported_feature.create_setting(
                raw_capabilities=azure_raw_capabilities,
                resource_sku=resource_sku,
                node_space=node_space,
            )
            if feature_setting:
                node_space.features.add(feature_setting)

        node_space.disk.disk_type.add(schema.DiskType.StandardHDDLRS)
        node_space.disk.disk_type.add(schema.DiskType.StandardSSDLRS)
        node_space.network_interface.data_path.add(schema.NetworkDataPath.Synthetic)

        return node_space

    def get_sorted_vm_sizes(
        self, capabilities: List[AzureCapability], log: Logger
    ) -> List[AzureCapability]:
        # sort vm size by predefined pattern

        sorted_capabilities: List[AzureCapability] = []

        found_vm_sizes: Set[str] = set()
        # loop all fall back levels
        for fallback_pattern in VM_SIZE_FALLBACK_PATTERNS:
            level_capabilities: List[AzureCapability] = []

            # loop all capabilities
            for capability in capabilities:
                vm_size = capability.vm_size
                if fallback_pattern.match(vm_size) and vm_size not in found_vm_sizes:
                    level_capabilities.append(capability)
                    found_vm_sizes.add(vm_size)

            # sort by rough cost
            level_capabilities.sort(key=lambda x: (x.capability.cost))
            sorted_capabilities.extend(level_capabilities)
        return sorted_capabilities

    @lru_cache(maxsize=10)  # noqa: B019
    def _resolve_marketplace_image(
        self, location: str, marketplace: AzureVmMarketplaceSchema
    ) -> AzureVmMarketplaceSchema:
        new_marketplace = copy.copy(marketplace)
        # latest doesn't work, it needs a specified version.
        if marketplace.version.lower() == "latest":
            compute_client = get_compute_client(self)
            with global_credential_access_lock:
                versioned_images = compute_client.virtual_machine_images.list(
                    location=location,
                    publisher_name=marketplace.publisher,
                    offer=marketplace.offer,
                    skus=marketplace.sku,
                )
            if 0 == len(versioned_images):
                raise LisaException(
                    f"cannot find any version of image {marketplace.publisher} "
                    f"{marketplace.offer} {marketplace.sku} in {location}"
                )
            # any one should be the same to get purchase plan
            new_marketplace.version = versioned_images[-1].name
        return new_marketplace

    @lru_cache(maxsize=10)  # noqa: B019
    def _parse_shared_gallery_image(
        self, shared_image: SharedImageGallerySchema
    ) -> SharedImageGallerySchema:
        new_shared_image = copy.copy(shared_image)
        compute_client = get_compute_client(self)
        rg_name = shared_image.resource_group_name
        if not shared_image.resource_group_name:
            # /subscriptions/xxxx/resourceGroups/xxxx/providers/Microsoft.Compute/
            # galleries/xxxx
            rg_pattern = re.compile(r"resourceGroups/(.*)/providers", re.M)
            galleries = compute_client.galleries.list()
            for gallery in galleries:
                if gallery.name.lower() == shared_image.image_gallery:
                    rg_name = get_matched_str(gallery.id, rg_pattern)
                    break
            if not rg_name:
                raise LisaException(
                    f"not find matched gallery {shared_image.image_gallery}"
                )
        new_shared_image.resource_group_name = rg_name
        if shared_image.image_version.lower() == "latest":
            gallery_images = (
                compute_client.gallery_image_versions.list_by_gallery_image(
                    resource_group_name=new_shared_image.resource_group_name,
                    gallery_name=new_shared_image.image_gallery,
                    gallery_image_name=new_shared_image.image_definition,
                )
            )
            image: GalleryImageVersion = None
            time: Optional[datetime] = None
            for image in gallery_images:
                gallery_image = compute_client.gallery_image_versions.get(
                    resource_group_name=new_shared_image.resource_group_name,
                    gallery_name=new_shared_image.image_gallery,
                    gallery_image_name=new_shared_image.image_definition,
                    gallery_image_version_name=image.name,
                    expand="ReplicationStatus",
                )
                if not time:
                    time = gallery_image.publishing_profile.published_date
                    new_shared_image.image_version = image.name
                if gallery_image.publishing_profile.published_date > time:
                    time = gallery_image.publishing_profile.published_date
                    new_shared_image.image_version = image.name
        return new_shared_image

    @lru_cache(maxsize=10)  # noqa: B019
    def _process_marketplace_image_plan(
        self,
        marketplace: AzureVmMarketplaceSchema,
        plan_name: str,
        plan_product: str,
        plan_publisher: str,
    ) -> Optional[PurchasePlan]:
        """
        this method to fill plan, if a VM needs it. If don't fill it, the deployment
        will be failed.

        1. Get image_info to check if there is a plan.
        2. If there is a plan, it may need to check and accept terms.
        """
        plan: Optional[AzureVmPurchasePlanSchema] = None

        # if there is a plan, it may need to accept term.
        marketplace_client = get_marketplace_ordering_client(self)
        term: Optional[AgreementTerms] = None
        try:
            with global_credential_access_lock:
                term = marketplace_client.marketplace_agreements.get(
                    offer_type="virtualmachine",
                    publisher_id=marketplace.publisher,
                    offer_id=marketplace.offer,
                    plan_id=plan_name,
                )
        except Exception as identifier:
            raise LisaException(f"error on getting marketplace agreement: {identifier}")

        assert term
        if term.accepted is False:
            term.accepted = True
            marketplace_client.marketplace_agreements.create(
                offer_type="virtualmachine",
                publisher_id=marketplace.publisher,
                offer_id=marketplace.offer,
                plan_id=plan_name,
                parameters=term,
            )
        plan = AzureVmPurchasePlanSchema(
            name=plan_name,
            product=plan_product,
            publisher=plan_publisher,
        )

        return plan

    def _generate_max_capability(self, vm_size: str, location: str) -> AzureCapability:

        # some vm size cannot be queried from API, so use default capability to
        # run with best guess on capability.
        node_space = schema.NodeSpace(
            node_count=1,
            core_count=search_space.IntRange(min=1),
            memory_mb=search_space.IntRange(min=0),
            gpu_count=search_space.IntRange(min=0),
        )
        node_space.disk = features.AzureDiskOptionSettings()
        node_space.disk.data_disk_count = search_space.IntRange(min=0)
        node_space.disk.disk_type = search_space.SetSpace[schema.DiskType](
            is_allow_set=True, items=[]
        )
        node_space.disk.disk_type.add(schema.DiskType.PremiumSSDLRS)
        node_space.disk.disk_type.add(schema.DiskType.Ephemeral)
        node_space.disk.disk_type.add(schema.DiskType.StandardHDDLRS)
        node_space.disk.disk_type.add(schema.DiskType.StandardSSDLRS)
        node_space.network_interface = schema.NetworkInterfaceOptionSettings()
        node_space.network_interface.data_path = search_space.SetSpace[
            schema.NetworkDataPath
        ](is_allow_set=True, items=[])
        node_space.network_interface.data_path.add(schema.NetworkDataPath.Synthetic)
        node_space.network_interface.data_path.add(schema.NetworkDataPath.Sriov)
        node_space.network_interface.nic_count = search_space.IntRange(min=1)
        # till now, the max nic number supported in Azure is 8
        node_space.network_interface.max_nic_count = 8

        azure_capability = AzureCapability(
            location=location,
            vm_size=vm_size,
            capability=node_space,
            resource_sku={},
        )

        node_space.name = f"{location}_{vm_size}"
        node_space.features = search_space.SetSpace[schema.FeatureSettings](
            is_allow_set=True
        )

        # all nodes support following features
        all_features = self.supported_features()
        node_space.features.update(
            [schema.FeatureSettings.create(x.name()) for x in all_features]
        )
        _convert_to_azure_node_space(node_space)

        return azure_capability

    def _generate_min_capability(
        self,
        requirement: schema.NodeSpace,
        azure_capability: AzureCapability,
        location: str,
    ) -> schema.NodeSpace:
        min_cap: schema.NodeSpace = requirement.generate_min_capability(
            azure_capability.capability
        )
        # Apply azure specified values. They will pass into arm template
        azure_node_runbook = min_cap.get_extended_runbook(AzureNodeSchema, AZURE)
        if azure_node_runbook.location:
            assert location in azure_node_runbook.location, (
                f"predefined location [{azure_node_runbook.location}] "
                f"must be same as "
                f"cap location [{location}]"
            )
        # the location may not be set
        azure_node_runbook.location = location
        azure_node_runbook.vm_size = azure_capability.vm_size

        return min_cap

    def _generate_sas_token(self, result_dict: Dict[str, str]) -> Any:
        sc_name = result_dict["account_name"]
        container_name = result_dict["container_name"]
        rg = result_dict["resource_group_name"]
        blob_name = result_dict["blob_name"]

        source_container_client = get_or_create_storage_container(
            credential=self.credential,
            subscription_id=self.subscription_id,
            account_name=sc_name,
            container_name=container_name,
            resource_group_name=rg,
        )
        source_blob = source_container_client.get_blob_client(blob_name)
        sas_token = generate_sas_token(
            credential=self.credential,
            subscription_id=self.subscription_id,
            account_name=sc_name,
            resource_group_name=rg,
        )
        source_url = source_blob.url + "?" + sas_token
        return source_url

    @lru_cache(maxsize=10)  # noqa: B019
    def _get_deployable_vhd_path(
        self, vhd_path: str, location: str, log: Logger
    ) -> str:
        """
        The sas url is not able to create a vm directly, so this method check if
        the vhd_path is a sas url. If so, copy it to a location in current
        subscription, so it can be deployed.
        """
        matches = SAS_URL_PATTERN.match(vhd_path)
        if not matches:
            vhd_details = self._get_vhd_details(vhd_path)
            vhd_location = vhd_details["location"]
            if location == vhd_location:
                return vhd_path
            else:
                vhd_path = self._generate_sas_token(vhd_details)
                matches = SAS_URL_PATTERN.match(vhd_path)
                assert matches, f"fail to generate sas url for {vhd_path}"
                log.debug(
                    f"the vhd location {location} is not same with running case "
                    f"location {vhd_location}, generate a sas url for source vhd, "
                    f"it needs to be copied into location {location}."
                )
        else:
            log.debug("found the vhd is a sas url, it may need to be copied.")

        # get original vhd's hash key for comparing.
        original_key: Optional[bytearray] = None
        original_vhd_path = vhd_path
        original_blob_client = BlobClient.from_blob_url(original_vhd_path)
        properties = original_blob_client.get_blob_properties()
        if properties.content_settings:
            original_key = properties.content_settings.get(
                "content_md5", None
            )  # type: ignore

        storage_name = get_storage_account_name(
            subscription_id=self.subscription_id, location=location, type_="t"
        )

        check_or_create_storage_account(
            self.credential,
            self.subscription_id,
            storage_name,
            self._azure_runbook.shared_resource_group_name,
            location,
            log,
        )
        container_client = get_or_create_storage_container(
            credential=self.credential,
            subscription_id=self.subscription_id,
            account_name=storage_name,
            container_name=SAS_COPIED_CONTAINER_NAME,
            resource_group_name=self._azure_runbook.shared_resource_group_name,
        )

        normalized_vhd_name = constants.NORMALIZE_PATTERN.sub("-", vhd_path)
        year = matches["year"] if matches["year"] else "9999"
        month = matches["month"] if matches["month"] else "01"
        day = matches["day"] if matches["day"] else "01"
        # use the expire date to generate the path. It's easy to identify when
        # the cache can be removed.
        vhd_path = f"{year}{month}{day}/{normalized_vhd_name}.vhd"
        full_vhd_path = f"{container_client.url}/{vhd_path}"

        # lock here to prevent a vhd is copied in multi-thread
        global _global_sas_vhd_copy_lock
        cached_key: Optional[bytearray] = None
        with _global_sas_vhd_copy_lock:
            blobs = container_client.list_blobs(name_starts_with=vhd_path)
            blob_client = container_client.get_blob_client(vhd_path)
            vhd_exists = False
            for blob in blobs:
                if blob:
                    # check if hash key matched with original key.
                    if blob.content_settings:
                        cached_key = blob.content_settings.get("content_md5", None)
                    if self._is_stuck_copying(blob_client, log):
                        # Delete the stuck vhd.
                        blob_client.delete_blob(delete_snapshots="include")
                    elif original_key == cached_key:
                        # If it exists, return the link, not to copy again.
                        log.debug("the sas url is copied already, use it directly.")
                        vhd_exists = True
                    else:
                        log.debug("found cached vhd, but the hash key mismatched.")

            if not vhd_exists:
<<<<<<< HEAD
                blob_client.start_copy_from_url(
                    original_vhd_path, metadata=None, incremental_copy=False
                )
=======
                azcopy_path = self._azure_runbook.azcopy_path
                log.debug(
                    f"use azcopy to copy blob. azcopy_path:{self._azure_runbook.azcopy_path}"
                )
                if azcopy_path and os.path.exists(azcopy_path):
                    log.debug(
                        f"use azcopy to copy blob. azcopy_path:{self._azure_runbook.azcopy_path}"
                    )
                    sas_token = generate_sas_token(
                        credential=self.credential,
                        subscription_id=self.subscription_id,
                        account_name=storage_name,
                        resource_group_name=self._azure_runbook.shared_resource_group_name,
                        write=True,
                    )
                    dst = full_vhd_path + "?" + sas_token
                    copy_blob_using_azcopy(azcopy_path, original_vhd_path, dst, log)
                else:
                    blob_client.start_copy_from_url(
                        original_vhd_path, metadata=None, incremental_copy=False
                    )
>>>>>>> d6a07542

            wait_copy_blob(blob_client, vhd_path, log)

        return full_vhd_path

    def _is_stuck_copying(self, blob_client: BlobClient, log: Logger) -> bool:
        props = blob_client.get_blob_properties()
        copy_status = props.copy.status
        if copy_status == "pending":
            if props.creation_time:
                delta_hours = (
                    datetime.now(timezone.utc) - props.creation_time
                ).seconds / (60 * 60)
            else:
                delta_hours = 0

            if delta_hours > BLOB_COPY_PENDING_TIMEOUT_HOURS:
                log.debug(
                    "the blob is pending more than "
                    f"{BLOB_COPY_PENDING_TIMEOUT_HOURS} hours."
                )
                return True
        return False

    def _get_vhd_details(self, vhd_path: str) -> Any:
        matched = STORAGE_CONTAINER_BLOB_PATTERN.match(vhd_path)
        assert matched, f"fail to get matched info from {vhd_path}"
        sc_name = matched.group("sc")
        container_name = matched.group("container")
        blob_name = matched.group("blob")
        storage_client = get_storage_client(self.credential, self.subscription_id)
        sc = [x for x in storage_client.storage_accounts.list() if x.name == sc_name]
        assert (
            sc
        ), f"storage account {sc_name} not found in subscription {self.subscription_id}"
        rg = get_matched_str(sc[0].id, RESOURCE_GROUP_PATTERN)
        return {
            "location": sc[0].location,
            "resource_group_name": rg,
            "account_name": sc_name,
            "container_name": container_name,
            "blob_name": blob_name,
        }

    def _generate_data_disks(
        self,
        node: Node,
        azure_node_runbook: AzureNodeArmParameter,
    ) -> List[DataDiskSchema]:
        data_disks: List[DataDiskSchema] = []
        assert node.capability.disk
        if azure_node_runbook.marketplace:
            marketplace = self._get_image_info(
                azure_node_runbook.location, azure_node_runbook.marketplace
            )
            # some images has data disks by default
            # e.g. microsoft-ads linux-data-science-vm linuxdsvm 21.05.27
            # we have to inject below part when dataDisks section added in
            #  arm template,
            # otherwise will see below exception:
            # deployment failed: InvalidParameter: StorageProfile.dataDisks.lun
            #  does not have required value(s) for image specified in
            #  storage profile.
            for default_data_disk in marketplace.data_disk_images:
                data_disks.append(
                    DataDiskSchema(
                        node.capability.disk.data_disk_caching_type,
                        default_data_disk.additional_properties["sizeInGb"],
                        azure_node_runbook.disk_type,
                        DataDiskCreateOption.DATADISK_CREATE_OPTION_TYPE_FROM_IMAGE,
                    )
                )
        assert isinstance(
            node.capability.disk.data_disk_count, int
        ), f"actual: {type(node.capability.disk.data_disk_count)}"
        for _ in range(node.capability.disk.data_disk_count):
            assert isinstance(node.capability.disk.data_disk_size, int)
            data_disks.append(
                DataDiskSchema(
                    node.capability.disk.data_disk_caching_type,
                    node.capability.disk.data_disk_size,
                    azure_node_runbook.disk_type,
                    DataDiskCreateOption.DATADISK_CREATE_OPTION_TYPE_EMPTY,
                )
            )
        return data_disks

    @lru_cache(maxsize=10)  # noqa: B019
    def _get_image_info(
        self, location: str, marketplace: Optional[AzureVmMarketplaceSchema]
    ) -> VirtualMachineImage:
        # resolve "latest" to specified version
        marketplace = self._resolve_marketplace_image(location, marketplace)

        compute_client = get_compute_client(self)
        assert isinstance(marketplace, AzureVmMarketplaceSchema)
        with global_credential_access_lock:
            image_info = compute_client.virtual_machine_images.get(
                location=location,
                publisher_name=marketplace.publisher,
                offer=marketplace.offer,
                skus=marketplace.sku,
                version=marketplace.version,
            )
        return image_info

    def _get_location_key(self, location: str) -> str:
        return f"{self.subscription_id}_{location}"

    def _enable_ssh_on_windows(self, node: Node) -> None:
        runbook = node.capability.get_extended_runbook(AzureNodeSchema)
        if runbook.is_linux:
            return

        context = get_node_context(node)

        remote_node = cast(RemoteNode, node)

        log = node.log
        log.debug(
            f"checking if SSH port {remote_node.public_port} is reachable "
            f"on {remote_node.name}..."
        )

        connected, _ = wait_tcp_port_ready(
            address=remote_node.public_address,
            port=remote_node.public_port,
            log=log,
            timeout=3,
        )
        if connected:
            log.debug("SSH port is reachable.")
            return

        log.debug("SSH port is not open, enabling ssh on Windows ...")
        # The SSH port is not opened, try to enable it.
        public_key_data = get_public_key_data(self.runbook.admin_private_key_file)
        with open(Path(__file__).parent / "Enable-SSH.ps1", "r") as f:
            script = f.read()

        parameters = RunCommandInputParameter(name="PublicKey", value=public_key_data)
        command = RunCommandInput(
            command_id="RunPowerShellScript",
            script=[script],
            parameters=[parameters],
        )

        compute_client = get_compute_client(self)
        operation = compute_client.virtual_machines.begin_run_command(
            resource_group_name=context.resource_group_name,
            vm_name=context.vm_name,
            parameters=command,
        )
        result = wait_operation(operation=operation, failure_identity="enable ssh")
        log.debug("SSH script result:")
        log.dump_json(logging.DEBUG, result)

    def _get_vhd_os_disk_size(self, blob_url: str) -> int:
        result_dict = self._get_vhd_details(blob_url)
        container_client = get_or_create_storage_container(
            credential=self.credential,
            subscription_id=self.subscription_id,
            account_name=result_dict["account_name"],
            container_name=result_dict["container_name"],
            resource_group_name=result_dict["resource_group_name"],
        )

        vhd_blob = container_client.get_blob_client(result_dict["blob_name"])
        properties = vhd_blob.get_blob_properties()
        assert properties.size, f"fail to get blob size of {blob_url}"
        # Azure requires only megabyte alignment of vhds, round size up
        # for cases where the size is megabyte aligned
        return math.ceil(properties.size / 1024 / 1024 / 1024)

    def _get_sig_info(
        self, shared_image: SharedImageGallerySchema
    ) -> GalleryImageVersion:
        compute_client = get_compute_client(self)
        return compute_client.gallery_image_versions.get(
            resource_group_name=shared_image.resource_group_name,
            gallery_name=shared_image.image_gallery,
            gallery_image_name=shared_image.image_definition,
            gallery_image_version_name=shared_image.image_version,
            expand="ReplicationStatus",
        )

    @lru_cache(maxsize=10)  # noqa: B019
    def _get_detailed_sig(self, shared_image: SharedImageGallerySchema) -> GalleryImage:
        compute_client = get_compute_client(self)
        return compute_client.gallery_images.get(
            resource_group_name=shared_image.resource_group_name,
            gallery_name=shared_image.image_gallery,
            gallery_image_name=shared_image.image_definition,
        )

    def _get_sig_os_disk_size(self, shared_image: SharedImageGallerySchema) -> int:
        found_image = self._get_sig_info(shared_image)
        assert found_image.storage_profile.os_disk_image.size_in_gb
        return int(found_image.storage_profile.os_disk_image.size_in_gb)

    def _get_normalized_vm_sizes(
        self, name: str, location: str, log: Logger
    ) -> List[str]:
        split_vm_sizes: List[str] = [x.strip() for x in name.split(",")]
        for index, vm_size in enumerate(split_vm_sizes):
            split_vm_sizes[index] = self._get_normalized_vm_size(vm_size, location, log)

        return [x for x in split_vm_sizes if x]

    def _get_normalized_vm_size(self, name: str, location: str, log: Logger) -> str:
        # find predefined vm size on all available's.
        location_info: AzureLocation = self.get_location_info(location, log)
        matched_score: float = 0
        matched_name: str = ""
        matcher = SequenceMatcher(None, name.lower(), "")
        for vm_size in location_info.capabilities:
            matcher.set_seq2(vm_size.lower())
            if name.lower() in vm_size.lower() and matched_score < matcher.ratio():
                matched_name = vm_size
                matched_score = matcher.ratio()

        return matched_name

    def _get_capabilities(
        self, vm_sizes: List[str], location: str, use_max_capability: bool, log: Logger
    ) -> List[AzureCapability]:
        candidate_caps: List[AzureCapability] = []
        caps = self.get_location_info(location, log).capabilities

        for vm_size in vm_sizes:
            # force to use max capability to run test cases as much as possible,
            # or force to support non-exists vm size.
            if use_max_capability:
                candidate_caps.append(self._generate_max_capability(vm_size, location))
                continue

            if vm_size in caps:
                candidate_caps.append(caps[vm_size])

        return candidate_caps

    def _get_matched_capability(
        self,
        requirement: schema.NodeSpace,
        candidate_capabilities: List[AzureCapability],
    ) -> Optional[schema.NodeSpace]:
        matched_cap: Optional[schema.NodeSpace] = None

        # filter allowed vm sizes
        for azure_cap in candidate_capabilities:
            check_result = requirement.check(azure_cap.capability)
            if check_result.result:
                min_cap = self._generate_min_capability(
                    requirement, azure_cap, azure_cap.location
                )

                matched_cap = min_cap
                break

        return matched_cap

    def _get_matched_capabilities(
        self, location: str, nodes_requirement: List[schema.NodeSpace], log: Logger
    ) -> Tuple[List[Union[schema.NodeSpace, bool]], str]:
        # capability or if it's able to wait.
        caps: List[Union[schema.NodeSpace, bool]] = [False] * len(nodes_requirement)
        # one of errors for all requirements. It's enough for troubleshooting.
        error: str = ""

        # get allowed vm sizes. Either it's from the runbook defined, or
        # from subscription supported .
        for req_index, req in enumerate(nodes_requirement):
            candidate_caps, sub_error = self._get_allowed_capabilities(
                req, location, log
            )
            if sub_error:
                # no candidate found, so try next one.
                error = sub_error
                continue

            # filter vm sizes and return two list. 1st is deployable, 2nd is
            # wait able for released resource.
            (
                available_capabilities,
                awaitable_capabilities,
            ) = self._parse_cap_availabilities(candidate_caps)

            # sort vm sizes to match
            available_capabilities = self.get_sorted_vm_sizes(
                available_capabilities, log
            )

            # match vm sizes by capability or use the predefined vm sizes.
            candidate_cap = self._get_matched_capability(req, available_capabilities)
            if candidate_cap:
                caps[req_index] = candidate_cap
            else:
                # the error will be overwritten, if there is vm sizes without
                # quota.
                error = f"no available vm size found on '{location}'."

            if not candidate_cap:
                # check if there is awaitable VMs
                candidate_cap = self._get_matched_capability(
                    req, awaitable_capabilities
                )
                if candidate_cap:
                    # True means awaitable.
                    caps[req_index] = True
                    error = f"no quota found on '{location}'"

        return caps, error

    def _get_allowed_capabilities(
        self, req: schema.NodeSpace, location: str, log: Logger
    ) -> Tuple[List[AzureCapability], str]:
        node_runbook = req.get_extended_runbook(AzureNodeSchema, AZURE)
        error: str = ""
        if node_runbook.vm_size:
            # find the vm_size
            allowed_vm_sizes = self._get_normalized_vm_sizes(
                name=node_runbook.vm_size, location=location, log=log
            )

            # Some preview vm size may not be queried from the list.
            # Force to add.
            if not allowed_vm_sizes:
                log.debug(
                    f"no vm size matched '{node_runbook.vm_size}' on location "
                    f"'{location}', using the raw string as vm size name."
                )
                allowed_vm_sizes = [node_runbook.vm_size]
        else:
            location_info = self.get_location_info(location, log)
            allowed_vm_sizes = [key for key, _ in location_info.capabilities.items()]

        # build the capability of vm sizes. The information is useful to
        # check quota.
        allowed_capabilities = self._get_capabilities(
            vm_sizes=allowed_vm_sizes,
            location=location,
            use_max_capability=node_runbook.maximize_capability,
            log=log,
        )

        if not allowed_capabilities:
            error = f"no vm size found in '{location}' for {allowed_vm_sizes}."

        return allowed_capabilities, error

    def _parse_cap_availabilities(
        self, capabilities: List[AzureCapability]
    ) -> Tuple[List[AzureCapability], List[AzureCapability]]:
        available_capabilities: List[AzureCapability] = []
        awaitable_capabilities: List[AzureCapability] = []

        if not capabilities:
            return ([], [])

        # skip because it needs call azure API.
        if is_unittest():
            return (capabilities, [])

        # assume all vm sizes are in the same location.
        location = capabilities[0].location
        quotas = self._get_quotas(location=location)
        for capability in capabilities:
            quota = quotas.get(capability.vm_size, None)
            if quota:
                remaining, limit = quota
                if limit == 0:
                    # no quota, doesn't need to wait
                    continue
                if remaining > 0:
                    available_capabilities.append(capability)
                else:
                    awaitable_capabilities.append(capability)
            else:
                # not trackable vm size, assume the capability is enough.
                available_capabilities.append(capability)

        return (available_capabilities, awaitable_capabilities)

    def _analyze_environment_availability(
        self, location: str, capabilities: List[Union[schema.NodeSpace, bool]]
    ) -> None:

        # Check if sum of the same capabilities over the cap. If so, mark
        # the overflow cap as True.
        if all(isinstance(x, schema.NodeSpace) for x in capabilities):
            cap_calculator: Dict[str, Tuple[int, int]] = {}
            for index, cap in enumerate(capabilities):
                assert isinstance(cap, schema.NodeSpace), f"actual: {type(cap)}"
                azure_runbook = cap.get_extended_runbook(AzureNodeSchema, AZURE)
                vm_size = azure_runbook.vm_size
                if vm_size not in cap_calculator:
                    cap_calculator[vm_size] = self._get_usage(location, vm_size)
                remaining, limit = cap_calculator[vm_size]
                remaining -= 1
                cap_calculator[vm_size] = (remaining, limit)
                if remaining < 0 and limit > 0:
                    capabilities[index] = True

    @cached(cache=TTLCache(maxsize=50, ttl=10))
    def _get_quotas(self, location: str) -> Dict[str, Tuple[int, int]]:
        """
        The Dict item is: vm size name, Tuple(remaining vm count, limited vm count)
        """
        result: Dict[str, Tuple[int, int]] = dict()

        client = get_compute_client(self)
        usages = client.usage.list(location=location)
        # named map
        quotas_map: Dict[str, Any] = {value.name.value: value for value in usages}

        # This method signature is used to generate cache. If pass in the log
        # object, it makes the cache doesn't work. So create a logger in the
        # method.
        log = get_logger("azure")
        location_info = self.get_location_info(location=location, log=log)
        capabilities = location_info.capabilities

        for vm_size, capability in capabilities.items():
            # looking for quota for each vm size's family, and calculate
            # remaining and limit by core count of vm size.
            quota = quotas_map.get(capability.resource_sku["family"], None)
            if quota:
                limit = math.floor(quota.limit / capability.capability.core_count)
                remaining = math.floor(
                    (quota.limit - quota.current_value)
                    / capability.capability.core_count
                )
                result[vm_size] = (remaining, limit)

        log.debug(f"found {len(result)} vm sizes with quota in location '{location}'.")

        return result

    def _get_usage(self, location: str, vm_size: str) -> Tuple[int, int]:
        """
        The format of return value refer to _get_usages
        """
        if is_unittest():
            return (sys.maxsize, sys.maxsize)

        usages = self._get_quotas(location)
        # The default value is to support force run for non-exists vm size.
        return usages.get(vm_size, (sys.maxsize, sys.maxsize))

    def _resolve_marketplace_image_version(
        self, nodes_requirement: List[schema.NodeSpace]
    ) -> None:
        for req in nodes_requirement:
            node_runbook = req.get_extended_runbook(AzureNodeSchema, AZURE)
            if node_runbook.location and node_runbook.marketplace:
                node_runbook.marketplace = self._resolve_marketplace_image(
                    node_runbook.location, node_runbook.marketplace
                )

    def _add_image_features(self, node_space: schema.NodeSpace) -> None:
        # Load image information, and add to requirements.

        # locations used to query marketplace image information. Some image is not
        # available in all locations, so try several of them.
        _marketplace_image_locations = [
            "westus3",
            "eastus",
            "westus2",
            "eastus2",
            "centraluseuap",
            "eastus2euap",
        ]

        if not node_space:
            return

        if not node_space.features:
            node_space.features = search_space.SetSpace[schema.FeatureSettings](
                is_allow_set=True
            )

        for feature_setting in node_space.features.items:
            if feature_setting.type == features.VhdGenerationSettings.type:
                # if requirement exists, not to add it.
                return

        azure_runbook = node_space.get_extended_runbook(AzureNodeSchema, AZURE)

        if azure_runbook.marketplace:
            for index, location in enumerate(_marketplace_image_locations):
                try:
                    image_info = self._get_image_info(
                        location, azure_runbook.marketplace
                    )
                    break
                except Exception as identifier:
                    # raise exception, if last location failed.
                    if index == len(_marketplace_image_locations) - 1:
                        raise identifier

            generation = _get_vhd_generation(image_info)
            node_space.features.add(features.VhdGenerationSettings(gen=generation))
            node_space.features.add(
                features.ArchitectureSettings(arch=image_info.architecture)
            )
        elif azure_runbook.shared_gallery:
            azure_runbook.shared_gallery = self._parse_shared_gallery_image(
                azure_runbook.shared_gallery
            )
            sig = self._get_detailed_sig(azure_runbook.shared_gallery)
            generation = _get_gallery_image_generation(sig)
            node_space.features.add(features.VhdGenerationSettings(gen=generation))
            node_space.features.add(
                features.ArchitectureSettings(arch=sig.architecture)
            )
        elif azure_runbook.vhd:
            node_space.features.add(
                features.VhdGenerationSettings(gen=azure_runbook.hyperv_generation)
            )
        else:
            ...

    def _load_image_features(self, node_space: schema.NodeSpace) -> None:
        # This method does the same thing as _convert_to_azure_node_space
        # method, and attach the additional features. The additional features
        # need Azure platform, so it needs to be in Azure Platform.
        _convert_to_azure_node_space(node_space)
        self._add_image_features(node_space)


def _convert_to_azure_node_space(node_space: schema.NodeSpace) -> None:
    if not node_space:
        return

    if node_space.features:
        new_settings = search_space.SetSpace[schema.FeatureSettings](is_allow_set=True)

        for current_settings in node_space.features.items:
            # reload to type specified settings
            try:
                settings_type = feature.get_feature_settings_type_by_name(
                    current_settings.type, AzurePlatform.supported_features()
                )
            except NotMeetRequirementException as identifier:
                raise LisaException(
                    f"platform doesn't support all features. {identifier}"
                )
            new_setting = schema.load_by_type(settings_type, current_settings)
            existing_setting = feature.get_feature_settings_by_name(
                new_setting.type, new_settings, True
            )
            if existing_setting:
                new_settings.remove(existing_setting)
                new_setting = existing_setting.intersect(new_setting)

            new_settings.add(new_setting)
        node_space.features = new_settings
    if node_space.disk:
        node_space.disk = schema.load_by_type(
            features.AzureDiskOptionSettings, node_space.disk
        )
    if node_space.network_interface:
        node_space.network_interface = schema.load_by_type(
            schema.NetworkInterfaceOptionSettings, node_space.network_interface
        )


def _get_allowed_locations(nodes_requirement: List[schema.NodeSpace]) -> List[str]:
    existing_locations_str: str = ""
    for req in nodes_requirement:
        # check locations
        # apply azure specified values
        # they will pass into arm template
        node_runbook: AzureNodeSchema = req.get_extended_runbook(AzureNodeSchema, AZURE)
        if node_runbook.location:
            if existing_locations_str:
                # if any one has different location, raise an exception.
                if existing_locations_str != node_runbook.location:
                    raise LisaException(
                        f"predefined node must be in same location, "
                        f"previous: {existing_locations_str}, "
                        f"found: {node_runbook.location}"
                    )
            else:
                existing_locations_str = node_runbook.location

    if existing_locations_str:
        existing_locations = existing_locations_str.split(",")
        existing_locations = [x.strip() for x in existing_locations]
    else:
        existing_locations = LOCATIONS[:]

    return existing_locations


def _get_vhd_generation(image_info: VirtualMachineImage) -> int:
    vhd_gen = 1
    if image_info.hyper_v_generation:
        vhd_gen = int(image_info.hyper_v_generation.strip("V"))

    return vhd_gen


def _get_gallery_image_generation(shared_image: GalleryImage) -> int:
    assert (
        shared_image.hyper_v_generation
    ), f"no hyper_v_generation property for image {shared_image.name}"
    return int(shared_image.hyper_v_generation.strip("V"))<|MERGE_RESOLUTION|>--- conflicted
+++ resolved
@@ -7,7 +7,6 @@
 import math
 import os
 import re
-import subprocess
 import sys
 from copy import deepcopy
 from dataclasses import dataclass, field
@@ -1911,34 +1910,31 @@
                     else:
                         log.debug("found cached vhd, but the hash key mismatched.")
 
-            if not vhd_exists:
-<<<<<<< HEAD
-                blob_client.start_copy_from_url(
-                    original_vhd_path, metadata=None, incremental_copy=False
-                )
-=======
-                azcopy_path = self._azure_runbook.azcopy_path
-                log.debug(
-                    f"use azcopy to copy blob. azcopy_path:{self._azure_runbook.azcopy_path}"
-                )
-                if azcopy_path and os.path.exists(azcopy_path):
-                    log.debug(
-                        f"use azcopy to copy blob. azcopy_path:{self._azure_runbook.azcopy_path}"
-                    )
-                    sas_token = generate_sas_token(
-                        credential=self.credential,
-                        subscription_id=self.subscription_id,
-                        account_name=storage_name,
-                        resource_group_name=self._azure_runbook.shared_resource_group_name,
-                        write=True,
-                    )
-                    dst = full_vhd_path + "?" + sas_token
-                    copy_blob_using_azcopy(azcopy_path, original_vhd_path, dst, log)
-                else:
-                    blob_client.start_copy_from_url(
-                        original_vhd_path, metadata=None, incremental_copy=False
-                    )
->>>>>>> d6a07542
+            log.debug("copy blob")
+            blob_client.start_copy_from_url(
+                original_vhd_path, metadata=None, incremental_copy=False
+            )
+
+            # if not vhd_exists:
+            #     azcopy_path = self._azure_runbook.azcopy_path
+            #     log.debug(
+            #         "use azcopy to copy blob. azcopy_path:"
+            #         f"{self._azure_runbook.azcopy_path}"
+            #     )
+            #     if azcopy_path and os.path.exists(azcopy_path):
+            #         sas_token = generate_sas_token(
+            #             credential=self.credential,
+            #             subscription_id=self.subscription_id,
+            #             account_name=storage_name,
+            #             resource_group_name=self._azure_runbook.shared_resource_group_name,  # noqa: E501
+            #             write=True,
+            #         )
+            #         dst = full_vhd_path + "?" + sas_token
+            #         copy_blob_using_azcopy(azcopy_path, original_vhd_path, dst, log)
+            #     else:
+            #         blob_client.start_copy_from_url(
+            #             original_vhd_path, metadata=None, incremental_copy=False
+            #         )
 
             wait_copy_blob(blob_client, vhd_path, log)
 
@@ -1947,7 +1943,10 @@
     def _is_stuck_copying(self, blob_client: BlobClient, log: Logger) -> bool:
         props = blob_client.get_blob_properties()
         copy_status = props.copy.status
+        log.debug(f"the blob is {copy_status} status")
         if copy_status == "pending":
+            # log.debug(f"delete the blob")
+            # blob_client.delete_blob(delete_snapshots="include")
             if props.creation_time:
                 delta_hours = (
                     datetime.now(timezone.utc) - props.creation_time
